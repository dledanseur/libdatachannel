/**
 * Copyright (c) 2020-2021 Paul-Louis Ageneau
 *
 * This Source Code Form is subject to the terms of the Mozilla Public
 * License, v. 2.0. If a copy of the MPL was not distributed with this
 * file, You can obtain one at https://mozilla.org/MPL/2.0/.
 */

#ifndef RTC_IMPL_WS_HANDSHAKE_H
#define RTC_IMPL_WS_HANDSHAKE_H

#include "common.hpp"

#if RTC_ENABLE_WEBSOCKET

<<<<<<< HEAD
=======
#include <list>
#include <map>
#include <stdexcept>
>>>>>>> c39e9f89
#include <vector>

namespace rtc::impl {

class WsHandshake final {
public:
	WsHandshake();
	WsHandshake(string host, string path = "/", std::vector<string> protocols = {});

	string host() const;
	string path() const;
	std::vector<string> protocols() const;

	string generateHttpRequest();
	string generateHttpResponse();
	string generateHttpError(int responseCode = 400);

	class Error : public std::runtime_error {
	public:
		explicit Error(const string &w);
	};

	class RequestError : public Error {
	public:
		explicit RequestError(const string &w, int responseCode = 400);
		int responseCode() const;

	private:
		const int mResponseCode;
	};

	size_t parseHttpRequest(const byte *buffer, size_t size);
	size_t parseHttpResponse(const byte *buffer, size_t size);

private:
	static string generateKey();
	static string computeAcceptKey(const string &key);

	string mHost;
	string mPath;
	std::vector<string> mProtocols;
	string mKey;
	mutable std::mutex mMutex;
};

} // namespace rtc::impl

#endif

#endif<|MERGE_RESOLUTION|>--- conflicted
+++ resolved
@@ -13,12 +13,9 @@
 
 #if RTC_ENABLE_WEBSOCKET
 
-<<<<<<< HEAD
-=======
 #include <list>
 #include <map>
 #include <stdexcept>
->>>>>>> c39e9f89
 #include <vector>
 
 namespace rtc::impl {
