--- conflicted
+++ resolved
@@ -34,16 +34,14 @@
 // Return a random seed sequence
 std::seed_seq random_seed();
 
-<<<<<<< HEAD
+// Check the buffer contains the beginning of an HTTP request
+bool IsHttpRequest(const byte *buffer, size_t size);
+
 // Parse an http message into lines
 size_t parseHttpLines(const byte *buffer, size_t size, std::list<string> &lines);
 
 // Parse headers of a http message
 std::multimap<string, string> parseHttpHeaders(const std::list<string> &lines);
-=======
-// Check the buffer contains the beginning of an HTTP request
-bool IsHttpRequest(const byte *buffer, size_t size);
->>>>>>> 474cb236
 
 template <typename Generator, typename Result = typename Generator::result_type>
 struct random_engine_wrapper {
