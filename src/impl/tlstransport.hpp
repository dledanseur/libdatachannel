/**
 * Copyright (c) 2020 Paul-Louis Ageneau
 *
 * This Source Code Form is subject to the terms of the Mozilla Public
 * License, v. 2.0. If a copy of the MPL was not distributed with this
 * file, You can obtain one at https://mozilla.org/MPL/2.0/.
 */

#ifndef RTC_IMPL_TLS_TRANSPORT_H
#define RTC_IMPL_TLS_TRANSPORT_H

#include "certificate.hpp"
#include "common.hpp"
#include "queue.hpp"
#include "tls.hpp"
#include "transport.hpp"

#if RTC_ENABLE_WEBSOCKET

#include <atomic>
#include <thread>

namespace rtc::impl {

class TcpTransport;
class HttpProxyTransport;

class TlsTransport : public Transport, public std::enable_shared_from_this<TlsTransport> {
public:
	static void Init();
	static void Cleanup();

	TlsTransport(variant<shared_ptr<TcpTransport>, shared_ptr<HttpProxyTransport>> lower,
	             optional<string> host, certificate_ptr certificate, state_callback callback);
	virtual ~TlsTransport();

	void start() override;
	void stop() override;
	bool send(message_ptr message) override;

	bool isClient() const { return mIsClient; }

protected:
	virtual void incoming(message_ptr message) override;
	virtual bool outgoing(message_ptr message) override;
	virtual void postHandshake();

	void enqueueRecv();
	void doRecv();

	const optional<string> mHost;
	const bool mIsClient;

	Queue<message_ptr> mIncomingQueue;
	std::atomic<int> mPendingRecvCount = 0;
	std::mutex mRecvMutex;

#if USE_GNUTLS
	gnutls_session_t mSession;

	message_ptr mIncomingMessage;
	size_t mIncomingMessagePosition = 0;
	std::atomic<bool> mOutgoingResult = true;

	static ssize_t WriteCallback(gnutls_transport_ptr_t ptr, const void *data, size_t len);
	static ssize_t ReadCallback(gnutls_transport_ptr_t ptr, void *data, size_t maxlen);
	static int TimeoutCallback(gnutls_transport_ptr_t ptr, unsigned int ms);

#elif USE_MBEDTLS
	mbedtls_entropy_context mEntropy;
	mbedtls_ctr_drbg_context mDrbg;
	mbedtls_ssl_config mConf;
	mbedtls_ssl_context mSsl;

	std::mutex mSslMutex;
	std::atomic<bool> mOutgoingResult = true;

	message_ptr mIncomingMessage;
	size_t mIncomingMessagePosition = 0;

	static int WriteCallback(void *ctx, const unsigned char *buf, size_t len);
	static int ReadCallback(void *ctx, unsigned char *buf, size_t len);

#else
	SSL_CTX *mCtx;
	SSL *mSsl;
	BIO *mInBio, *mOutBio;
	std::mutex mSslMutex;

	bool flushOutput();
<<<<<<< HEAD

	static BIO_METHOD *BioMethods;
	static int TransportExIndex;
	static std::mutex GlobalMutex;
=======
>>>>>>> c20732be

	static int TransportExIndex;
	static void InfoCallback(const SSL *ssl, int where, int ret);

<<<<<<< HEAD
	static int BioMethodNew(BIO *bio);
	static int BioMethodFree(BIO *bio);
	static int BioMethodWrite(BIO *bio, const char *in, int inl);
	static long BioMethodCtrl(BIO *bio, int cmd, long num, void *ptr);
=======
>>>>>>> c20732be
#endif
};

} // namespace rtc::impl

#endif

#endif<|MERGE_RESOLUTION|>--- conflicted
+++ resolved
@@ -88,24 +88,10 @@
 	std::mutex mSslMutex;
 
 	bool flushOutput();
-<<<<<<< HEAD
-
-	static BIO_METHOD *BioMethods;
-	static int TransportExIndex;
-	static std::mutex GlobalMutex;
-=======
->>>>>>> c20732be
 
 	static int TransportExIndex;
+
 	static void InfoCallback(const SSL *ssl, int where, int ret);
-
-<<<<<<< HEAD
-	static int BioMethodNew(BIO *bio);
-	static int BioMethodFree(BIO *bio);
-	static int BioMethodWrite(BIO *bio, const char *in, int inl);
-	static long BioMethodCtrl(BIO *bio, int cmd, long num, void *ptr);
-=======
->>>>>>> c20732be
 #endif
 };
 
